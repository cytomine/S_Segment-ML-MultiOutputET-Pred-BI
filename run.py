import os
import joblib
import numpy as np
from pathlib import Path

from pyxit.estimator import COLORSPACE_RGB, COLORSPACE_TRGB, COLORSPACE_HSV, COLORSPACE_GRAY, _raw_to_trgb, _raw_to_hsv
from shapely import wkt
from shapely.affinity import affine_transform
from skimage.util.shape import view_as_windows

from cytomine import CytomineJob, Cytomine
from cytomine.models import ImageInstanceCollection, ImageInstance, AttachedFileCollection, Job, PropertyCollection, \
    AnnotationCollection, Annotation
from cytomine.utilities.software import parse_domain_list, str2bool
from sldc import SemanticSegmenter, SSLWorkflowBuilder, StandardOutputLogger, Logger, ImageWindow
from sldc_cytomine import CytomineTileBuilder, CytomineSlide, CytomineDownloadableTile


def extract_windows(image, dims, step):
    # subwindows on input image
    subwindows = view_as_windows(image, dims, step=step)
    subwindows = subwindows.reshape([-1, np.product(dims)])
    # generate tile identifierss
    n_pixels = int(np.prod(image.shape[:2]))
    window_ids = np.arange(n_pixels).reshape(image.shape[:2])
    identifiers = view_as_windows(window_ids, dims[:2], step=step)
    identifiers = identifiers[:, :, 0, 0].reshape([-1])
    return subwindows, identifiers


class ExtraTreesSegmenter(SemanticSegmenter):
    def __init__(self, pyxit, classes=None, background=0, min_std=0, max_mean=255, prediction_step=1):
        super(ExtraTreesSegmenter, self).__init__(classes=classes)
        self._pyxit = pyxit
        self._prediction_step = prediction_step
        self._min_std = min_std
        self._max_mean = max_mean
        self._background = background

    def _process_tile(self, image):
        channels = [image]
        if image.ndim > 2:
            channels = [image[:, :, i] for i in range(image.shape[2])]
        return np.any([
            np.std(c) > self._min_std or np.mean(c) < self._max_mean
            for c in channels
        ])

    def _convert_colorspace(self, image):
        colorspace = self._pyxit.colorspace
        flattened = image.reshape([-1] if image.ndim == 2 else [-1, image.shape[2]])
        if colorspace == COLORSPACE_RGB:
            return image
        elif colorspace == COLORSPACE_TRGB:
            return _raw_to_trgb(flattened).reshape(image.shape)
        elif colorspace == COLORSPACE_HSV:
            return _raw_to_hsv(flattened).reshape(image.shape)
        elif colorspace == COLORSPACE_GRAY:
            return _raw_to_hsv(flattened).reshape(image.shape[:2])
        else:
            raise ValueError("unknown colorspace code '{}'".format(colorspace))

    def segment(self, image):
        # extract mask
        mask = np.ones(image.shape[:2], dtype=np.bool)
        if image.ndim == 3 and image.shape[2] == 2 or image.shape[2] == 4:
            mask = image[:, :, -1].astype(np.bool)
            image = np.copy(image[:, :, :-1])  # remove mask from image

        # skip processing if tile is supposed background (checked via mean & std) or not in the mask
        if not (self._process_tile(image) and np.any(mask)):
            return np.full(image.shape[:2], self._background)

        # change colorspace
        image = self._convert_colorspace(image).reshape(image.shape)

        # prepare windows
        target_height = self._pyxit.target_height
        target_width = self._pyxit.target_width
        w_dims = [target_height, target_width]
        if image.ndim > 2 and image.shape[2] > 1:
            w_dims += [image.shape[2]]
        subwindows, w_identifiers = extract_windows(image, w_dims, self._prediction_step)

        # predict
        y = np.array(self._pyxit.base_estimator.predict_proba(subwindows))

        cm_dims = list(image.shape[:2]) + [self._pyxit.n_classes_]
        confidence_map = np.zeros(cm_dims, dtype=np.float)
        pred_count_map = np.zeros(cm_dims[:2], dtype=np.int)

        for row, w_index in enumerate(w_identifiers):
            im_width = image.shape[1]
            pred_dims = [target_height, target_width, self._pyxit.n_classes_]
            x_off, y_off = w_index % im_width, w_index // im_width
            confidence_map[y_off:(y_off+target_height), x_off:(x_off+target_width)] += y[:, row, :].reshape(pred_dims)
            pred_count_map[y_off:(y_off+target_height), x_off:(x_off+target_width)] += 1

        # average over multiple predictions
        confidence_map /= np.expand_dims(pred_count_map, axis=2)

        # remove classe where there is no mask
        class_map = np.take(self._pyxit.classes_, np.argmax(confidence_map, axis=2))
        class_map[np.logical_not(mask)] = self._background
        return class_map


class AnnotationAreaChecker(object):
    def __init__(self, min_area, max_area):
        self._min_area = min_area
        self._max_area = max_area

    def check(self, annot):
        if self._max_area < 0:
            return self._min_area < annot.area
        else:
            return self._min_area < annot.area < self._max_area


def change_referential(p, height):
    return affine_transform(p, [1, 0, 0, -1, 0, height])


def get_iip_window_from_annotation(slide, annotation, zoom_level):
    """generate a iip-compatible roi based on an annotation at the given zoom level"""
    roi_polygon = change_referential(wkt.loads(annotation.location), slide.image_instance.height)
    if zoom_level == 0:
        return slide.window_from_polygon(roi_polygon)
    # recompute the roi so that it matches the iip tile topology
    zoom_ratio = 1 / (2 ** zoom_level)
    scaled_roi = affine_transform(roi_polygon, [zoom_ratio, 0, 0, zoom_ratio, 0, 0])
    min_x, min_y, max_x, max_y = (int(v) for v in scaled_roi.bounds)
    diff_min_x, diff_min_y = min_x % 256, min_y % 256
    diff_max_x, diff_max_y = max_x % 256, max_y % 256
    min_x -= diff_min_x
    min_y -= diff_min_y
    max_x = min(slide.width, max_x + 256 - diff_max_x)
    max_y = min(slide.height, max_y + 256 - diff_max_y)
    return slide.window((min_x, min_y), max_x - min_x, max_y - min_y, scaled_roi)


def extract_images_or_rois(parameters):
    id_annotations = parse_domain_list(parameters.cytomine_roi_annotations)
    # if ROI annotations are provided
    if len(id_annotations) > 0:
        image_cache = dict()  # maps ImageInstance id with CytomineSlide object
        zones = list()
        for id_annot in id_annotations:
            annotation = Annotation().fetch(id_annot)
            if annotation.image not in image_cache:
                image_cache[annotation.image] = CytomineSlide(annotation.image, parameters.cytomine_zoom_level)
            window = get_iip_window_from_annotation(
                image_cache[annotation.image],
                annotation,
                parameters.cytomine_zoom_level
            )
            zones.append(window)
        return zones

    # work at image level or ROIs by term
    images = ImageInstanceCollection()
    if parameters.cytomine_id_images is not None:
        id_images = parse_domain_list(parameters.cytomine_id_images)
        images.extend([ImageInstance().fetch(_id) for _id in id_images])
    else:
        images = images.fetch_with_filter("project", parameters.cytomine_id_project)

    slides = [CytomineSlide(img, parameters.cytomine_zoom_level) for img in images]
    if parameters.cytomine_id_roi_term is None:
        return slides

    # fetch ROI annotations
    collection = AnnotationCollection(
        terms=[parameters.cytomine_id_roi_term],
        reviewed=parameters.cytomine_reviewed_roi,
        showWKT=True
    )
    collection.fetch_with_filter(project=parameters.cytomine_id_project)
    slides_map = {slide.image_instance.id: slide for slide in slides}
    regions = list()
    for annotation in collection:
        if annotation.image not in slides_map:
            continue
        slide = slides_map[annotation.image]
        regions.append(get_iip_window_from_annotation(slide, annotation, parameters.cytomine_zoom_level))

    return regions


class CytomineOldIIPTile(CytomineDownloadableTile):
    def download_tile_image(self):
        slide = self.base_image
        col_tile = self.abs_offset_x // 256
        row_tile = self.abs_offset_y // 256
        _slice = slide.image_instance
        response = Cytomine.get_instance().get('imaging_server.json', None)
        imageServerUrl = response['collection'][0]['url']
        return Cytomine.get_instance().download_file(imageServerUrl + "/image/tile", self.cache_filepath, False, payload={
            "zoomify": _slice.fullPath,
            "mimeType": _slice.mime,
            "x": col_tile,
            "y": row_tile,
            "z": slide.api_zoom_level
        })


def main(argv):
    with CytomineJob.from_cli(argv) as cj:
        # use only images from the current project
        cj.job.update(progress=1, statusComment="Preparing execution")

        # extract images to process
        if cj.parameters.cytomine_zoom_level > 0 and (cj.parameters.cytomine_tile_size != 256 or cj.parameters.cytomine_tile_overlap != 0):
            raise ValueError("when using zoom_level > 0, tile size should be 256 "
                             "(given {}) and overlap should be 0 (given {})".format(
                cj.parameters.cytomine_tile_size, cj.parameters.cytomine_tile_overlap))

        cj.job.update(progress=1, statusComment="Preparing execution (creating folders,...).")
        # working path
        root_path = str(Path.home())
        working_path = os.path.join(root_path, "images")
        os.makedirs(working_path, exist_ok=True)

        # load training information
        cj.job.update(progress=5, statusComment="Extract properties from training job.")
        train_job = Job().fetch(cj.parameters.cytomine_id_job)
        properties = PropertyCollection(train_job).fetch().as_dict()
        binary = str2bool(properties["binary"].value)
        classes = parse_domain_list(properties["classes"].value)

        cj.job.update(progress=10, statusComment="Download the model file.")
        attached_files = AttachedFileCollection(train_job).fetch()
        model_file = attached_files.find_by_attribute("filename", "model.joblib")
        model_filepath = os.path.join(root_path, "model.joblib")
        model_file.download(model_filepath, override=True)
        pyxit = joblib.load(model_filepath)

        # set n_jobs
        pyxit.base_estimator.n_jobs = cj.parameters.n_jobs
        pyxit.n_jobs = cj.parameters.n_jobs

        cj.job.update(progress=45, statusComment="Build workflow.")
        builder = SSLWorkflowBuilder()
        builder.set_tile_size(cj.parameters.cytomine_tile_size, cj.parameters.cytomine_tile_size)
        builder.set_overlap(cj.parameters.cytomine_tile_overlap)
<<<<<<< HEAD
        builder.set_tile_builder(CytomineTileBuilder(working_path, tile_class=CytomineOldIIPTile, n_jobs=cj.parameters.n_jobs))
=======
        builder.set_tile_builder(CytomineTileBuilder(working_path, n_jobs=cj.parameters.n_jobs))
>>>>>>> 9993e068
        builder.set_logger(StandardOutputLogger(level=Logger.INFO))
        builder.set_n_jobs(1)
        builder.set_background_class(0)
        # value 0 will prevent merging but still requires to run the merging check
        # procedure (inefficient)
        builder.set_distance_tolerance(2 if cj.parameters.union_enabled else 0)
        builder.set_segmenter(ExtraTreesSegmenter(
            pyxit=pyxit,
            classes=classes,
            prediction_step=cj.parameters.pyxit_prediction_step,
            background=0,
            min_std=cj.parameters.tile_filter_min_stddev,
            max_mean=cj.parameters.tile_filter_max_mean
        ))
        workflow = builder.get()

        area_checker = AnnotationAreaChecker(
            min_area=cj.parameters.min_annotation_area,
            max_area=cj.parameters.max_annotation_area
        )

        def get_term(label):
            if binary:
                if "cytomine_id_predict_term" not in cj.parameters or not cj.parameters.cytomine_id_predict_term:
                    return []
                else:
                    return [int(cj.parameters.cytomine_id_predict_term)]
            # multi-class
            return [label]

        zones = extract_images_or_rois(cj.parameters)
        for zone in cj.monitor(zones, start=50, end=90, period=0.05, prefix="Segmenting images/ROIs"):
            results = workflow.process(zone)

            annotations = AnnotationCollection()
            for obj in results:
                if not area_checker.check(obj.polygon):
                    continue
                polygon = obj.polygon
                if isinstance(zone, ImageWindow):
                    polygon = affine_transform(polygon, [1, 0, 0, 1, zone.abs_offset_x, zone.abs_offset_y])
                polygon = change_referential(polygon, zone.base_image.height)
                if cj.parameters.cytomine_zoom_level > 0:
                    zoom_mult = (2 ** cj.parameters.cytomine_zoom_level)
                    polygon = affine_transform(polygon, [zoom_mult, 0, 0, zoom_mult, 0, 0])
                annotations.append(Annotation(
                    location=polygon.wkt,
                    id_terms=get_term(obj.label),
                    id_project=cj.project.id,
                    id_image=zone.base_image.image_instance.id
                ))
            annotations.save()

        cj.job.update(status=Job.TERMINATED, status_comment="Finish", progress=100)


if __name__ == "__main__":
    import sys
    main(sys.argv[1:])<|MERGE_RESOLUTION|>--- conflicted
+++ resolved
@@ -243,11 +243,7 @@
         builder = SSLWorkflowBuilder()
         builder.set_tile_size(cj.parameters.cytomine_tile_size, cj.parameters.cytomine_tile_size)
         builder.set_overlap(cj.parameters.cytomine_tile_overlap)
-<<<<<<< HEAD
         builder.set_tile_builder(CytomineTileBuilder(working_path, tile_class=CytomineOldIIPTile, n_jobs=cj.parameters.n_jobs))
-=======
-        builder.set_tile_builder(CytomineTileBuilder(working_path, n_jobs=cj.parameters.n_jobs))
->>>>>>> 9993e068
         builder.set_logger(StandardOutputLogger(level=Logger.INFO))
         builder.set_n_jobs(1)
         builder.set_background_class(0)
